#include "include/object.h"
#include "include/core.h"
#include "include/engine.h"
#include "include/module.h"
#include "include/types.h"
#include "include/value.h"
#include <stddef.h>
#include <stdint.h>
#include <stdio.h>

#define GAB_CREATE_ARRAY(type, count)                                          \
  ((type *)gab_reallocate(gab, NULL, 0, sizeof(type) * count))
#define GAB_CREATE_STRUCT(obj_type)                                            \
  ((obj_type *)gab_reallocate(gab, NULL, 0, sizeof(obj_type)))
#define GAB_CREATE_FLEX_STRUCT(obj_type, flex_type, flex_count)                \
  ((obj_type *)gab_reallocate(                                                 \
      gab, NULL, 0, sizeof(obj_type) + sizeof(flex_type) * flex_count))

#define GAB_CREATE_OBJ(obj_type, kind)                                         \
  ((obj_type *)gab_obj_create(gab, (gab_obj *)GAB_CREATE_STRUCT(obj_type),     \
                              kind))

#define GAB_CREATE_FLEX_OBJ(obj_type, flex_type, flex_count, kind)             \
  ((obj_type *)gab_obj_create(                                                 \
      gab, (gab_obj *)GAB_CREATE_FLEX_STRUCT(obj_type, flex_type, flex_count), \
      kind))

// This can be heavily optimized.
gab_value gab_val_type(gab_engine *gab, gab_value value) {
  // The type of a record is it's shape
  if (GAB_VAL_IS_RECORD(value)) {
    gab_obj_record *obj = GAB_VAL_TO_RECORD(value);
    return GAB_VAL_OBJ(obj->shape);
  }

  // The type of null or symbols is themselves
  if (GAB_VAL_IS_NIL(value) || GAB_VAL_IS_UNDEFINED(value) ||
      GAB_VAL_IS_SYMBOL(value)) {
    return value;
  }

  if (GAB_VAL_IS_NUMBER(value)) {
    return gab->types[GAB_KIND_NUMBER];
  }

  if (GAB_VAL_IS_BOOLEAN(value)) {
    return gab->types[GAB_KIND_BOOLEAN];
  }

  return gab->types[GAB_VAL_TO_OBJ(value)->kind];
}

boolean gab_val_falsey(gab_value self) {
  return GAB_VAL_IS_NIL(self) || GAB_VAL_IS_FALSE(self);
}

gab_obj *gab_obj_create(gab_engine *gab, gab_obj *self, gab_kind k) {
  self->kind = k;
  // Objects start out with one reference.
  self->references = 1;

  self->flags = 0;
#if GAB_LOG_GC
  printf("Created (%p) \n", self);
  u64 curr_amt = d_u64_read(&gab->gc.object_counts, k);
  d_u64_insert(&gab->gc.object_counts, k, curr_amt + 1);
#endif
  return self;
}

void gab_obj_dump(gab_value value) {
  switch (GAB_VAL_TO_OBJ(value)->kind) {
  case GAB_KIND_STRING: {
    gab_obj_string *obj = GAB_VAL_TO_STRING(value);
    printf("%.*s", (i32)obj->len, (const char *)obj->data);
    break;
  }
  case GAB_KIND_MESSAGE: {
    gab_obj_message *obj = GAB_VAL_TO_MESSAGE(value);
    printf("[message:%.*s]", (i32)obj->name.len, obj->name.data);
    break;
  }
  case GAB_KIND_UPVALUE: {
    gab_obj_upvalue *upv = GAB_VAL_TO_UPVALUE(value);
    printf("[upvalue:");
    gab_val_dump(*upv->data);
    printf("]");
    break;
  }
  case GAB_KIND_SHAPE: {
    gab_obj_shape *shape = GAB_VAL_TO_SHAPE(value);
    printf("[shape:%.*s]", (i32)shape->name.len, shape->name.data);
    break;
  }
  case GAB_KIND_RECORD: {
    gab_obj_record *obj = GAB_VAL_TO_RECORD(value);
    printf("[record:%.*s]", (i32)obj->shape->name.len, obj->shape->name.data);
    break;
  }
  case GAB_KIND_LIST: {
    gab_obj_list *obj = GAB_VAL_TO_LIST(value);
    printf("[list:%p]", obj);
    break;
  }
  case GAB_KIND_MAP: {
    gab_obj_map *obj = GAB_VAL_TO_MAP(value);
    printf("[map:%p]", obj);
    break;
  }
  case GAB_KIND_BUILTIN: {
    gab_obj_builtin *obj = GAB_VAL_TO_BUILTIN(value);
    printf("[builtin:%.*s]", (i32)obj->name.len, obj->name.data);
    break;
  }
  case GAB_KIND_CONTAINER: {
    gab_obj_container *obj = GAB_VAL_TO_CONTAINER(value);
    printf("[container:%p]", obj->destructor);
    break;
  }
  case GAB_KIND_SYMBOL: {
    gab_obj_symbol *obj = GAB_VAL_TO_SYMBOL(value);
    printf("[symbol:%.*s]", (i32)obj->name.len, obj->name.data);
    break;
  }
  case GAB_KIND_PROTOTYPE: {
    gab_obj_prototype *obj = GAB_VAL_TO_PROTOTYPE(value);
    printf("[prototype:%.*s]", (i32)obj->name.len, obj->name.data);
    break;
  }
  case GAB_KIND_BLOCK: {
    gab_obj_block *obj = GAB_VAL_TO_BLOCK(value);
    printf("[block:%.*s]", (i32)obj->p->name.len, obj->p->name.data);
    break;
  }
  case GAB_KIND_EFFECT: {
    gab_obj_effect *obj = GAB_VAL_TO_EFFECT(value);
    printf("[effect:%.*s]", (i32)obj->c->p->name.len, obj->c->p->name.data);
    break;
  }
  default: {
    fprintf(stderr, "%d is not an object.\n", GAB_VAL_TO_OBJ(value)->kind);
    exit(0);
  }
  }
}

void gab_val_dump(gab_value self) {
  if (GAB_VAL_IS_BOOLEAN(self)) {
    printf("%s", GAB_VAL_TO_BOOLEAN(self) ? "true" : "false");
  } else if (GAB_VAL_IS_NUMBER(self)) {
    printf("%g", GAB_VAL_TO_NUMBER(self));
  } else if (GAB_VAL_IS_NIL(self)) {
    printf("nil");
  } else if (GAB_VAL_IS_OBJ(self)) {
    gab_obj_dump(self);
  } else if (GAB_VAL_IS_PRIMITIVE(self)) {
    printf("[primitive:%s]", gab_opcode_names[GAB_VAL_TO_PRIMITIVE(self)]);
  }
}

/*
  Helpers for converting a gab value to a string object.
*/
gab_obj_string *gab_obj_to_obj_string(gab_engine *gab, gab_obj *self) {
  switch (self->kind) {
  case GAB_KIND_STRING:
    return (gab_obj_string *)self;
  case GAB_KIND_BLOCK:
    return gab_obj_string_create(gab, s_i8_cstr("[block]"));
  case GAB_KIND_MAP:
    return gab_obj_string_create(gab, s_i8_cstr("[map]"));
  case GAB_KIND_LIST:
    return gab_obj_string_create(gab, s_i8_cstr("[list]"));
  case GAB_KIND_RECORD:
    return gab_obj_string_create(gab, s_i8_cstr("[record]"));
  case GAB_KIND_SHAPE:
    return gab_obj_string_create(gab, s_i8_cstr("[shape]"));
  case GAB_KIND_UPVALUE:
    return gab_obj_string_create(gab, s_i8_cstr("[upvalue]"));
  case GAB_KIND_MESSAGE:
    return gab_obj_string_create(gab, s_i8_cstr("[message]"));
  case GAB_KIND_PROTOTYPE:
    return gab_obj_string_create(gab, s_i8_cstr("[prototype]"));
  case GAB_KIND_BUILTIN:
    return gab_obj_string_create(gab, s_i8_cstr("[builtin]"));
  case GAB_KIND_SYMBOL:
    return gab_obj_string_create(gab, s_i8_cstr("[symbol]"));
  case GAB_KIND_CONTAINER:
    return gab_obj_string_create(gab, s_i8_cstr("[container]"));
  case GAB_KIND_EFFECT:
    return gab_obj_string_create(gab, s_i8_cstr("[effect]"));
  default: {
    fprintf(stderr, "%d is not an object.\n", self->kind);
    exit(0);
  }
  }
}

gab_value gab_val_to_string(gab_engine *gab, gab_value self) {
  if (GAB_VAL_IS_BOOLEAN(self)) {
    return GAB_VAL_OBJ(gab_obj_string_create(
        gab, s_i8_cstr(GAB_VAL_TO_BOOLEAN(self) ? "true" : "false")));
  }

  if (GAB_VAL_IS_NIL(self)) {
    return GAB_VAL_OBJ(gab_obj_string_create(gab, s_i8_cstr("nil")));
  }

  if (GAB_VAL_IS_NUMBER(self)) {
    char str[24];
    snprintf(str, 24, "%g", GAB_VAL_TO_NUMBER(self));
    return GAB_VAL_OBJ(gab_obj_string_create(gab, s_i8_cstr(str)));
  }

  if (GAB_VAL_IS_UNDEFINED(self)) {
    return GAB_VAL_OBJ(gab_obj_string_create(gab, s_i8_cstr("[undefined]")));
  }

  if (GAB_VAL_IS_OBJ(self)) {
    return GAB_VAL_OBJ(gab_obj_to_obj_string(gab, GAB_VAL_TO_OBJ(self)));
  }

  printf("Tried to convert unhandled type to string\n");

  return GAB_VAL_NIL();
}

/*
  A generic function used to free a gab object of any kind.
*/
void gab_obj_destroy(gab_engine *gab, gab_vm *vm, gab_obj *self) {
  switch (self->kind) {
  case GAB_KIND_LIST: {
    gab_obj_list *lst = (gab_obj_list *)self;

    v_gab_value_destroy(&lst->data);
    return;
  }
  case GAB_KIND_MAP: {
    gab_obj_map *map = (gab_obj_map *)self;
    d_gab_value_destroy(&map->data);
    return;
  }
  case GAB_KIND_CONTAINER: {
    gab_obj_container *container = (gab_obj_container *)(self);
    if (container->destructor != NULL)
      container->destructor(gab, vm, container->data);
    return;
  }
  case GAB_KIND_MESSAGE: {
    gab_obj_message *function = (gab_obj_message *)(self);
    d_specs_destroy(&function->specs);
    return;
  }
  default:
    return;
  }
}

u64 gab_obj_size(gab_obj *self) {
  switch (self->kind) {
  case GAB_KIND_MESSAGE:
    return sizeof(gab_obj_message);
  case GAB_KIND_PROTOTYPE:
    return sizeof(gab_obj_prototype);
  case GAB_KIND_BUILTIN:
    return sizeof(gab_obj_builtin);
  case GAB_KIND_UPVALUE:
    return sizeof(gab_obj_upvalue);
  case GAB_KIND_SYMBOL:
    return sizeof(gab_obj_symbol);
  case GAB_KIND_CONTAINER:
    return sizeof(gab_obj_container);
  case GAB_KIND_LIST:
    return sizeof(gab_obj_list);
  case GAB_KIND_MAP:
    return sizeof(gab_obj_map);
  case GAB_KIND_BLOCK: {
    gab_obj_block *obj = (gab_obj_block *)self;
    return sizeof(gab_obj_block) + obj->nupvalues * sizeof(gab_value);
  }
  case GAB_KIND_RECORD: {
    gab_obj_record *obj = (gab_obj_record *)self;
    return sizeof(gab_obj_record) + obj->len * sizeof(gab_value);
  }
  case GAB_KIND_SHAPE: {
    gab_obj_shape *obj = (gab_obj_shape *)self;
    return sizeof(gab_obj_shape) + obj->len * sizeof(gab_value);
  }
  case GAB_KIND_EFFECT: {
    gab_obj_effect *obj = (gab_obj_effect *)self;
    return sizeof(gab_obj_effect) + obj->len * sizeof(gab_value);
  }
  case GAB_KIND_STRING: {
    gab_obj_string *obj = (gab_obj_string *)self;
    return sizeof(gab_obj_string) + obj->len * sizeof(i8);
  }
  default:
    return sizeof(gab_value);
  }
}

static inline u64 hash_keys(u64 seed, u64 len, u64 stride,
                            gab_value values[len]) {
  gab_value words[len];
  for (u64 i = 0; i < len; i++) {
    words[i] = values[i * stride];
  }
  return hash_words(seed, len, words);
};

gab_obj_string *gab_obj_string_create(gab_engine *gab, s_i8 str) {
  u64 hash = s_i8_hash(str, gab->hash_seed);

  gab_obj_string *interned = gab_engine_find_string(gab, str, hash);

  if (interned != NULL)
    return interned;

  gab_obj_string *self =
      GAB_CREATE_FLEX_OBJ(gab_obj_string, u8, str.len, GAB_KIND_STRING);

  memcpy(self->data, str.data, str.len);
  self->len = str.len;
  self->hash = hash;

  gab_engine_intern(gab, GAB_VAL_OBJ(self));

  // Strings cannot reference other objects - mark them green.
  GAB_OBJ_GREEN((gab_obj *)self);

  return self;
};

/*
  Given two strings, create a third which is the concatenation a+b
*/
gab_obj_string *gab_obj_string_concat(gab_engine *gab, gab_obj_string *a,
                                      gab_obj_string *b) {
  if (a->len == 0)
    return b;

  if (b->len == 0)
    return a;

  u64 size = a->len + b->len;

  gab_obj_string *self =
      GAB_CREATE_FLEX_OBJ(gab_obj_string, u8, size, GAB_KIND_STRING);

  // Copy the data into the string obj.
  memcpy(self->data, a->data, a->len);

  memcpy(self->data + a->len, b->data, b->len);

  self->len = size;

  // Pre compute the hash
  s_i8 ref = s_i8_create(self->data, self->len);
  self->hash = s_i8_hash(ref, gab->hash_seed);

  /*
    If this string was interned already, destroy and return.

    Unfortunately, we can't check for this before copying and computing the
    hash.
  */
  gab_obj_string *interned = gab_engine_find_string(gab, ref, self->hash);
  if (interned) {
    gab_reallocate(gab, self, gab_obj_size((gab_obj *)self), 0);
    return interned;
  }

  // Intern the string in the module
  gab_engine_intern(gab, GAB_VAL_OBJ(self));

  // Strings cannot reference other objects - mark them green.
  GAB_OBJ_GREEN((gab_obj *)self);

  // The module contains a reference to the string, so add a reference.
  return self;
};

/*
  Get a reference to a gab string's string data.
*/
s_i8 gab_obj_string_ref(gab_obj_string *self) {
  // Ignore the null character.
  s_i8 ref = {.data = self->data, .len = self->len};
  return ref;
}

gab_obj_prototype *gab_obj_prototype_create(gab_engine *gab, gab_module *mod,
                                            s_i8 name) {
  gab_obj_prototype *self =
      GAB_CREATE_OBJ(gab_obj_prototype, GAB_KIND_PROTOTYPE);

  self->mod = mod;
  self->name = name;
  self->narguments = 0;
  self->nslots = 0;
  self->nupvalues = 0;
  self->var = 0;
  self->offset = 0;
  self->len = 0;

  return self;
}

gab_obj_message *gab_obj_message_create(gab_engine *gab, s_i8 name) {
  u64 hash = s_i8_hash(name, gab->hash_seed);

  gab_obj_message *interned = gab_engine_find_message(gab, name, hash);

  if (interned != NULL)
    return interned;

  gab_obj_message *self = GAB_CREATE_OBJ(gab_obj_message, GAB_KIND_MESSAGE);

  d_specs_create(&self->specs, 8);
  self->name = name;
  self->hash = hash;
  self->version = 0;

  gab_engine_intern(gab, GAB_VAL_OBJ(self));

  return self;
}

gab_obj_builtin *gab_obj_builtin_create(gab_engine *gab, gab_builtin function,
                                        s_i8 name) {

  gab_obj_builtin *self = GAB_CREATE_OBJ(gab_obj_builtin, GAB_KIND_BUILTIN);

  self->function = function;
  self->name = name;

  // Builtins cannot reference other objects - mark them green.
  GAB_OBJ_GREEN((gab_obj *)self);
  return self;
}

gab_obj_block *gab_obj_block_create(gab_engine *gab, gab_obj_prototype *p) {
  gab_obj_block *self = GAB_CREATE_FLEX_OBJ(gab_obj_block, gab_value,
                                            p->nupvalues, GAB_KIND_BLOCK);

  self->nupvalues = p->nupvalues;
  self->p = p;

  return self;
}

gab_obj_upvalue *gab_obj_upvalue_create(gab_engine *gab, gab_value *data) {
  gab_obj_upvalue *self = GAB_CREATE_OBJ(gab_obj_upvalue, GAB_KIND_UPVALUE);
  self->data = data;
  self->closed = GAB_VAL_NIL();
  self->next = NULL;
  return self;
}

gab_obj_shape *gab_obj_shape_create_tuple(gab_engine *gab, gab_vm *vm,
                                          u64 len) {
  gab_value keys[len];

  for (u64 i = 0; i < len; i++) {
    keys[i] = GAB_VAL_NUMBER(i);
  }

  return gab_obj_shape_create(gab, vm, len, 1, keys);
}

gab_obj_shape *gab_obj_shape_create(gab_engine *gab, gab_vm *vm, u64 len,
                                    u64 stride, gab_value keys[len]) {
  u64 hash = hash_keys(gab->hash_seed, len, stride, keys);

  gab_obj_shape *interned = gab_engine_find_shape(gab, len, stride, hash, keys);

  if (interned)
    return interned;

  gab_obj_shape *self =
      GAB_CREATE_FLEX_OBJ(gab_obj_shape, gab_value, len, GAB_KIND_SHAPE);

  self->hash = hash;
  self->len = len;
  self->name = s_i8_cstr("anonymous");

  for (u64 i = 0; i < len; i++) {
    self->data[i] = keys[i * stride];
  }

  gab_gc_iref_many(gab, vm, &gab->gc, len, self->data);

  gab_engine_intern(gab, GAB_VAL_OBJ(self));

  return self;
}

gab_obj_shape *gab_obj_shape_grow(gab_engine *gab, gab_vm *vm,
                                  gab_obj_shape *self, gab_value key) {
  gab_value keys[self->len + 1];

  memcpy(keys, self->data, sizeof(gab_value) * self->len);

  keys[self->len] = key;

  return gab_obj_shape_create(gab, vm, self->len + 1, 1, keys);
}

gab_obj_map *gab_obj_map_create(gab_engine *gab, u64 len, u64 stride,
                                gab_value keys[len], gab_value values[len]) {
  gab_obj_map *self = GAB_CREATE_OBJ(gab_obj_map, GAB_KIND_MAP);

  d_gab_value_create(&self->data, len < 8 ? 8 : len * 2);

  for (u64 i = 0; i < len; i++) {
    d_gab_value_insert(&self->data, keys[i * stride], values[i * stride]);
  }

  return self;
}

gab_obj_list *gab_obj_list_create_empty(gab_engine *gab, u64 len) {
  gab_obj_list *self = GAB_CREATE_OBJ(gab_obj_list, GAB_KIND_LIST);

  v_gab_value_create(&self->data, len);
<<<<<<< HEAD
=======

>>>>>>> 9d9dfe92

  return self;
}

gab_obj_list *gab_obj_list_create(gab_engine *gab, u64 len, u64 stride,
                                  gab_value values[len]) {
  gab_obj_list *self = GAB_CREATE_OBJ(gab_obj_list, GAB_KIND_LIST);

  v_gab_value_create(&self->data, len < 8 ? 8 : len * 2);

  self->data.len = len;

  for (u64 i = 0; i < len; i++) {
    self->data.data[i] = values[i * stride];
  }

  return self;
}

gab_obj_record *gab_obj_record_create(gab_engine *gab, gab_obj_shape *shape,
                                      u64 len, u64 stride,
                                      gab_value values[len]) {

  gab_obj_record *self =
      GAB_CREATE_FLEX_OBJ(gab_obj_record, gab_value, len, GAB_KIND_RECORD);

  self->shape = shape;
  self->len = len;

  for (u64 i = 0; i < len; i++) {
    self->data[i] = values[i * stride];
  }

  return self;
}

gab_obj_container *gab_obj_container_create(gab_engine *gab,
                                            gab_obj_container_cb destructor,
                                            void *data) {

  gab_obj_container *self =
      GAB_CREATE_OBJ(gab_obj_container, GAB_KIND_CONTAINER);

  self->data = data;
  self->destructor = destructor;

  return self;
}

gab_obj_symbol *gab_obj_symbol_create(gab_engine *gab, s_i8 name) {
  gab_obj_symbol *self = GAB_CREATE_OBJ(gab_obj_symbol, GAB_KIND_SYMBOL);
  self->name = name;
  return self;
}

gab_obj_effect *gab_obj_effect_create(gab_engine *gab, gab_obj_block *c,
                                      u64 offset, u8 have, u8 want, u8 len,
                                      gab_value frame[len]) {
  gab_obj_effect *self =
      GAB_CREATE_FLEX_OBJ(gab_obj_effect, gab_value, len, GAB_KIND_EFFECT);

  self->c = c;
  self->offset = offset;
  self->have = have;
  self->want = want;
  self->len = len;

  for (u8 i = 0; i < len; i++) {
    self->frame[i] = frame[i];
  }

  return self;
}

#undef CREATE_GAB_FLEX_OBJ
#undef CREATE_GAB_OBJ<|MERGE_RESOLUTION|>--- conflicted
+++ resolved
@@ -524,10 +524,7 @@
   gab_obj_list *self = GAB_CREATE_OBJ(gab_obj_list, GAB_KIND_LIST);
 
   v_gab_value_create(&self->data, len);
-<<<<<<< HEAD
-=======
-
->>>>>>> 9d9dfe92
+
 
   return self;
 }
